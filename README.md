# ![MultiQC](https://raw.githubusercontent.com/ewels/MultiQC/master/docs/images/MultiQC_logo.png)


### Aggregate bioinformatics results across many samples into a single report.

##### Find [documentation](http://multiqc.info/docs) and [example reports](http://multiqc.info/examples/rna-seq/multiqc_report.html) at [http://multiqc.info](http://multiqc.info)

[![PyPI Version](https://img.shields.io/pypi/v/multiqc.svg?style=flat-square)](https://pypi.python.org/pypi/multiqc/)
[![Conda Version](https://anaconda.org/bioconda/multiqc/badges/version.svg)](https://anaconda.org/bioconda/multiqc)
[![Docker](https://img.shields.io/docker/automated/ewels/multiqc.svg?style=flat-square)](https://hub.docker.com/r/ewels/multiqc/)
[![Build Status](https://img.shields.io/travis/ewels/MultiQC.svg?style=flat-square)](https://travis-ci.org/ewels/MultiQC)

[![Gitter](https://img.shields.io/badge/gitter-%20join%20chat%20%E2%86%92-4fb99a.svg?style=flat-square)](https://gitter.im/ewels/MultiQC)
[![DOI](https://img.shields.io/badge/DOI-10.1093%2Fbioinformatics%2Fbtw354-lightgrey.svg?style=flat-square)](http://dx.doi.org/10.1093/bioinformatics/btw354)

-----

MultiQC is a tool to create a single report with interactive plots
for multiple bioinformatics analyses across many samples.

MultiQC is written in Python (tested with v2.7, 3.4, 3.5 and 3.6). It is
available on the [Python Package Index](https://pypi.python.org/pypi/multiqc/)
and through conda using [Bioconda](http://bioconda.github.io/).

Reports are generated by scanning given directories for recognised log files.
These are parsed and a single HTML report is generated summarising the statistics
for all logs found. MultiQC reports can describe multiple analysis steps and
large numbers of samples within a single plot, and multiple analysis tools making
it ideal for routine fast quality control.

Currently, supported tools include:


|Read QC & pre-processing         | Aligners / quantifiers  | Post-alignment processing | Post-alignment QC          |
|---------------------------------|-------------------------|---------------------------|----------------------------|
|[Adapter Removal][adapterremoval]|[BBMap][bbmap]           |[Bamtools][bamtools]       |[BUSCO][busco]              |
<<<<<<< HEAD
|[AfterQC][afterqc]               |[BISCUIT][biscuit]       |[Bcftools][bcftools]       |[Conpair][conpair]          |
|[Bcl2fastq][bcl2fastq]           |[Bismark][bismark]       |[GATK][gatk]               |[Disambiguate][disambiguate]|
|[BBTools][bbmap]                 |[Bowtie][bowtie-1]       |[HOMER][homer]             |[goleft][goleft]            |
|[BioBloom Tools][biobloomtools]  |[Bowtie 2][bowtie-2]     |[HTSeq][htseq]             |[HiCExplorer][hicexplorer]  |
|[Cluster Flow][clusterflow]      |[HiCUP][hicup]           |[MACS2][macs2]             |[methylQA][methylqa]        |
|[Cutadapt][cutadapt]             |[HISAT2][hisat2]         |[Picard][picard]           |[Peddy][peddy]              |
|[leeHom][leehom]                 |[Kallisto][kallisto]     |[Prokka][prokka]           |[Preseq][preseq]            |
|[InterOp][interop]               |[Long Ranger][longranger]|[Samblaster][samblaster]   |[QoRTs][qorts]              |
|[FastQC][fastqc]                 |[Salmon][salmon]         |[Samtools][samtools]       |[Qualimap][qualimap]        |
|[FastQ Screen][fastq-screen]     |[Slamdunk][slamdunk]     |[SnpEff][snpeff]           |[QUAST][quast]              |
|[Fastp][fastp]                   |[STAR][star]          |[Subread featureCounts][featurecounts]|[RNA-SeQC][rna_seqc]|
|[Flexbar][flexbar]               |[Tophat][tophat]         |[Stacks][stacks]           |[RSeQC][rseqc]              |
|[Jellyfish][jellyfish]           |[HiC-Pro][hicpro]        |[RSEM][rsem]               |[Sargasso][sargasso]        |
|[KAT][kat]                       |                         |[THetA2][theta2]           |[Supernova][supernova]      |
|[Skewer][skewer]                 |                         |                           |[VCFTools][vcftools]        |
|[SortMeRNA][sortmerna]           |                         |                           |[VerifyBAMID][verifybamid]  |
|[Trimmomatic][trimmomatic]       |                         |                           |[miRTrace][mirtrace]        |
|                                 |                         |                           |[phantompeakqualtools][phantompeakqualtools] |

=======
|[AfterQC][afterqc]               |[Bismark][bismark]       |[Bcftools][bcftools]       |[Conpair][conpair]          |
|[Bcl2fastq][bcl2fastq]           |[Bowtie][bowtie-1]       |[GATK][gatk]               |[deepTools][deeptools]      |
|[BBTools][bbmap]                 |[Bowtie 2][bowtie-2]     |[HOMER][homer]             |[Disambiguate][disambiguate]|
|[BioBloom Tools][biobloomtools]  |[HiCPro][hicpro]         |[HTSeq][htseq]             |[goleft][goleft]            |
|[Cluster Flow][clusterflow]      |[HiCUP][hicup]           |[MACS2][macs2]             |[HiCExplorer][hicexplorer]  |
|[Cutadapt][cutadapt]             |[HISAT2][hisat2]         |[Picard][picard]           |[methylQA][methylqa]        |
|[FastQC][fastqc]                 |[Kallisto][kallisto]     |[Prokka][prokka]           |[miRTrace][mirtrace]        |
|[FastQ Screen][fastq-screen]     |[Long Ranger][longranger]|[RSEM][rsem]               |[Peddy][peddy]              |
|[Fastp][fastp]                   |[Salmon][salmon]         |[Samblaster][samblaster]   |[Preseq][preseq]            |
|[Flexbar][flexbar]               |[Slamdunk][slamdunk]     |[Samtools][samtools]       |[phantompeakqualtools][phantompeakqualtools]|
|[InterOp][interop]               |[STAR][star]             |[SnpEff][snpeff]           |[QoRTs][qorts]              |
|[Jellyfish][jellyfish]           |[Tophat][tophat]         |[Subread featureCounts][featurecounts]|[Qualimap][qualimap]|
|[KAT][kat]                       |                         |[THetA2][theta2]           |[QUAST][quast]              |
|[leeHom][leehom]                 |                         |                           |[RNA-SeQC][rna_seqc]        |
|[Skewer][skewer]                 |                         |                           |[RSeQC][rseqc]              |
|[SortMeRNA][sortmerna]           |                         |                           |[Sargasso][sargasso]        |
|[Trimmomatic][trimmomatic]       |                         |                           |[Supernova][supernova]      |
|                                 |                         |                           |[VCFTools][vcftools]        |
|                                 |                         |                           |[VerifyBAMID][verifybamid]  |
>>>>>>> 2063f73a


MultiQC can also easily parse data from custom scripts, if correctly formatted / configured.
See the [MultiQC documentation](http://multiqc.info/docs/#custom-content) for more information.

Please note that some modules only recognise output from certain tool subcommands. Please follow the
links in the above table to the [module documentation](http://multiqc.info/docs/#multiqc-modules)
for more information.

More modules are being written all of the time. Please suggest any ideas as a new
[issue](https://github.com/ewels/MultiQC/issues) _(include an example log file if possible)_.

## Installation

You can install MultiQC from [PyPI](https://pypi.python.org/pypi/multiqc/)
using `pip` as follows:
```bash
pip install multiqc
```

Alternatively, you can install using [Conda](http://anaconda.org/)
from the [bioconda channel](https://bioconda.github.io/):
```bash
conda install -c bioconda multiqc
```

If you would like the development version instead, the command is:
```bash
pip install --upgrade --force-reinstall git+https://github.com/ewels/MultiQC.git
```

MultiQC is also available in the
[Galaxy Toolshed](https://toolshed.g2.bx.psu.edu/view/engineson/multiqc/).

## Usage
Once installed, you can use MultiQC by navigating to your analysis directory
(or a parent directory) and running the tool:
```bash
multiqc .
```

That's it! MultiQC will scan the specified directory (`.` is the current dir)
and produce a report detailing whatever it finds.

The report is created in `multiqc_report.html` by default. Tab-delimited data
files are also created in `multiqc_data/`, containing extra information.
These can be easily inspected using Excel (use `--data-format` to get `yaml`
or `json` instead).

For more detailed instructions, run `multiqc -h` or see the
[documentation](http://multiqc.info/docs/#running-multiqc).

## Citation
Please consider citing MultiQC if you use it in your analysis.

> **MultiQC: Summarize analysis results for multiple tools and samples in a single report** <br/>
> _Philip Ewels, Måns Magnusson, Sverker Lundin and Max Käller_ <br/>
> Bioinformatics (2016) <br/>
> doi: [10.1093/bioinformatics/btw354](http://dx.doi.org/10.1093/bioinformatics/btw354) <br/>
> PMID: [27312411](http://www.ncbi.nlm.nih.gov/pubmed/27312411)

```TeX
@article{doi:10.1093/bioinformatics/btw354,
author = {Ewels, Philip and Magnusson, Måns and Lundin, Sverker and Käller, Max},
title = {MultiQC: summarize analysis results for multiple tools and samples in a single report},
journal = {Bioinformatics},
volume = {32},
number = {19},
pages = {3047},
year = {2016},
doi = {10.1093/bioinformatics/btw354},
URL = { + http://dx.doi.org/10.1093/bioinformatics/btw354},
eprint = {/oup/backfile/Content_public/Journal/bioinformatics/32/19/10.1093_bioinformatics_btw354/3/btw354.pdf}
}
```

## Contributions & Support

Contributions and suggestions for new features are welcome, as are bug reports!
Please create a new [issue](https://github.com/ewels/MultiQC/issues) for any
of these, including example reports where possible. MultiQC has extensive
[documentation](http://multiqc.info/docs) describing how to write new modules,
plugins and templates.

There is a chat room for the package hosted on Gitter where you can discuss
things with the package author and other developers:
https://gitter.im/ewels/MultiQC

If in doubt, feel free to get in touch with the author directly:
[@ewels](https://github.com/ewels) (phil.ewels@scilifelab.se)

### Contributors
Project lead and main author: [@ewels](https://github.com/ewels)

Code contributions from:
[@ahvigil](https://github.com/ahvigil),
[@aledj2](https://github.com/aledj2),
[@apeltzer](https://github.com/apeltzer),
[@avilella](https://github.com/avilella),
[@boulund](https://github.com/boulund),
[@bschiffthaler](https://github.com/bschiffthaler),
[@chuan-wang](https://github.com/chuan-wang),
[@cpavanrun](https://github.com/cpavanrun),
[@dakl](https://github.com/dakl),
[@ehsueh](https://github.com/ehsueh),
[@epruesse](https://github.com/epruesse),
[@florianduclot](https://github.com/florianduclot/),
[@guillermo-carrasco](https://github.com/guillermo-carrasco),
[@HLWiencko](https://github.com/HLWiencko),
[@iimog](https://github.com/iimog),
[@joachimwolff](https://github.com/joachimwolff),
[@jrderuiter](https://github.com/jrderuiter),
[@lpantano](https://github.com/lpantano),
[@matthdsm](https://github.com/matthdsm),
[@MaxUlysse](https://github.com/MaxUlysse),
[@mlusignan](https://github.com/mlusignan),
[@moonso](https://github.com/moonso),
[@noirot](https://github.com/noirot),
[@remiolsen](https://github.com/remiolsen),
[@rdali](https://github.com/rdali),
[@rlegendre](https://github.com/rlegendre),
[@robinandeer](https://github.com/robinandeer),
[@Rotholandus](https://github.com/Rotholandus),
[@sachalau](https://github.com/sachalau/),
[@t-neumann](https://github.com/t-neumann),
[@vladsaveliev](https://github.com/vladsaveliev),
[@winni2k](https://github.com/winni2k),
[@wkretzsch](https://github.com/wkretzsch),
[@nservant](https://github.com/nservant),

and many others. Thanks for your support!

MultiQC is released under the GPL v3 or later licence.

[adapterremoval]: http://multiqc.info/docs/#adapter-removal
[afterqc]:        http://multiqc.info/docs/#afterqc
[bamtools]:       http://multiqc.info/docs/#bamtools
[bbmap]:          http://multiqc.info/docs/#bbmap
[bcftools]:       http://multiqc.info/docs/#bcftools
[bcl2fastq]:      http://multiqc.info/docs/#bcl2fastq
[biobloomtools]:  http://multiqc.info/docs/#biobloom-tools
[biscuit]:        http://multiqc.info/docs/#biscuit
[bismark]:        http://multiqc.info/docs/#bismark
[bowtie-1]:       http://multiqc.info/docs/#bowtie-1
[bowtie-2]:       http://multiqc.info/docs/#bowtie-2
[busco]:          http://multiqc.info/docs/#busco
[clusterflow]:    http://multiqc.info/docs/#cluster-flow
[conpair]:        http://multiqc.info/docs/#conpair
[cutadapt]:       http://multiqc.info/docs/#cutadapt
[deeptools]:      http://multiqc.info/docs/#deeptools
[disambiguate]:   http://multiqc.info/docs/#disambiguate
[fastq-screen]:   http://multiqc.info/docs/#fastq-screen
[fastqc]:         http://multiqc.info/docs/#fastqc
[fastp]:          http://multiqc.info/docs/#fastp
[featurecounts]:  http://multiqc.info/docs/#featurecounts
[flexbar]:        http://multiqc.info/docs/#flexbar
[gatk]:           http://multiqc.info/docs/#gatk
[goleft]:         http://multiqc.info/docs/#goleft-indexcov
[hicexplorer]:    http://multiqc.info/docs/#hicexplorer
[hicup]:          http://multiqc.info/docs/#hicup
[hicpro]:         http://multiqc.info/docs/#hic-pro
[hisat2]:         http://multiqc.info/docs/#hisat2
[homer]:          http://multiqc.info/docs/#homer
[htseq]:          http://multiqc.info/docs/#htseq
[interop]:        http://multiqc.info/docs/#interop
[jellyfish]:      http://multiqc.info/docs/#jellyfish
[kallisto]:       http://multiqc.info/docs/#kallisto
[kat]:            http://multiqc.info/docs/#kat
[leehom]:         http://multiqc.info/docs/#leehom
[longranger]:     http://multiqc.info/docs/#longranger
[macs2]:          http://multiqc.info/docs/#macs2
[methylqa]:       http://multiqc.info/docs/#methylqa
[mirtrace]:       http://multiqc.info/docs/#mirtrace
[peddy]:          http://multiqc.info/docs/#peddy
[phantompeakqualtools]: http://multiqc.info/docs/#phantompeakqualtools
[picard]:         http://multiqc.info/docs/#picard
[preseq]:         http://multiqc.info/docs/#preseq
[prokka]:         http://multiqc.info/docs/#prokka
[qorts]:          http://multiqc.info/docs/#qorts
[qualimap]:       http://multiqc.info/docs/#qualimap
[quast]:          http://multiqc.info/docs/#quast
[rna_seqc]:       http://multiqc.info/docs/#rna_seqc
[rsem]:           http://multiqc.info/docs/#rsem
[rseqc]:          http://multiqc.info/docs/#rseqc
[salmon]:         http://multiqc.info/docs/#salmon
[samblaster]:     http://multiqc.info/docs/#samblaster
[samtools]:       http://multiqc.info/docs/#samtools
[sargasso]:       http://multiqc.info/docs/#sargasso
[skewer]:         http://multiqc.info/docs/#skewer
[slamdunk]:       http://multiqc.info/docs/#slamdunk
[snpeff]:         http://multiqc.info/docs/#snpeff
[sortmerna]:      http://multiqc.info/docs/#sortmerna
[star]:           http://multiqc.info/docs/#star
[supernova]:      http://multiqc.info/docs/#supernova
[theta2]:         http://multiqc.info/docs/#theta2
[tophat]:         http://multiqc.info/docs/#tophat
[trimmomatic]:    http://multiqc.info/docs/#trimmomatic
[vcftools]:       http://multiqc.info/docs/#vcftools
[verifyBAMID]:    http://multiqc.info/docs/#verifybamid<|MERGE_RESOLUTION|>--- conflicted
+++ resolved
@@ -34,47 +34,25 @@
 |Read QC & pre-processing         | Aligners / quantifiers  | Post-alignment processing | Post-alignment QC          |
 |---------------------------------|-------------------------|---------------------------|----------------------------|
 |[Adapter Removal][adapterremoval]|[BBMap][bbmap]           |[Bamtools][bamtools]       |[BUSCO][busco]              |
-<<<<<<< HEAD
 |[AfterQC][afterqc]               |[BISCUIT][biscuit]       |[Bcftools][bcftools]       |[Conpair][conpair]          |
-|[Bcl2fastq][bcl2fastq]           |[Bismark][bismark]       |[GATK][gatk]               |[Disambiguate][disambiguate]|
-|[BBTools][bbmap]                 |[Bowtie][bowtie-1]       |[HOMER][homer]             |[goleft][goleft]            |
-|[BioBloom Tools][biobloomtools]  |[Bowtie 2][bowtie-2]     |[HTSeq][htseq]             |[HiCExplorer][hicexplorer]  |
-|[Cluster Flow][clusterflow]      |[HiCUP][hicup]           |[MACS2][macs2]             |[methylQA][methylqa]        |
-|[Cutadapt][cutadapt]             |[HISAT2][hisat2]         |[Picard][picard]           |[Peddy][peddy]              |
-|[leeHom][leehom]                 |[Kallisto][kallisto]     |[Prokka][prokka]           |[Preseq][preseq]            |
-|[InterOp][interop]               |[Long Ranger][longranger]|[Samblaster][samblaster]   |[QoRTs][qorts]              |
-|[FastQC][fastqc]                 |[Salmon][salmon]         |[Samtools][samtools]       |[Qualimap][qualimap]        |
-|[FastQ Screen][fastq-screen]     |[Slamdunk][slamdunk]     |[SnpEff][snpeff]           |[QUAST][quast]              |
-|[Fastp][fastp]                   |[STAR][star]          |[Subread featureCounts][featurecounts]|[RNA-SeQC][rna_seqc]|
-|[Flexbar][flexbar]               |[Tophat][tophat]         |[Stacks][stacks]           |[RSeQC][rseqc]              |
-|[Jellyfish][jellyfish]           |[HiC-Pro][hicpro]        |[RSEM][rsem]               |[Sargasso][sargasso]        |
-|[KAT][kat]                       |                         |[THetA2][theta2]           |[Supernova][supernova]      |
-|[Skewer][skewer]                 |                         |                           |[VCFTools][vcftools]        |
-|[SortMeRNA][sortmerna]           |                         |                           |[VerifyBAMID][verifybamid]  |
-|[Trimmomatic][trimmomatic]       |                         |                           |[miRTrace][mirtrace]        |
-|                                 |                         |                           |[phantompeakqualtools][phantompeakqualtools] |
-
-=======
-|[AfterQC][afterqc]               |[Bismark][bismark]       |[Bcftools][bcftools]       |[Conpair][conpair]          |
-|[Bcl2fastq][bcl2fastq]           |[Bowtie][bowtie-1]       |[GATK][gatk]               |[deepTools][deeptools]      |
-|[BBTools][bbmap]                 |[Bowtie 2][bowtie-2]     |[HOMER][homer]             |[Disambiguate][disambiguate]|
-|[BioBloom Tools][biobloomtools]  |[HiCPro][hicpro]         |[HTSeq][htseq]             |[goleft][goleft]            |
+|[Bcl2fastq][bcl2fastq]           |[Bismark][bismark]       |[GATK][gatk]               |[deepTools][deeptools]      |
+|[BBTools][bbmap]                 |[Bowtie][bowtie-1]       |[HOMER][homer]             |[Disambiguate][disambiguate]|
+|[BioBloom Tools][biobloomtools]  |[Bowtie 2][bowtie-2]     |[HTSeq][htseq]             |[goleft][goleft]            |
 |[Cluster Flow][clusterflow]      |[HiCUP][hicup]           |[MACS2][macs2]             |[HiCExplorer][hicexplorer]  |
-|[Cutadapt][cutadapt]             |[HISAT2][hisat2]         |[Picard][picard]           |[methylQA][methylqa]        |
-|[FastQC][fastqc]                 |[Kallisto][kallisto]     |[Prokka][prokka]           |[miRTrace][mirtrace]        |
-|[FastQ Screen][fastq-screen]     |[Long Ranger][longranger]|[RSEM][rsem]               |[Peddy][peddy]              |
-|[Fastp][fastp]                   |[Salmon][salmon]         |[Samblaster][samblaster]   |[Preseq][preseq]            |
-|[Flexbar][flexbar]               |[Slamdunk][slamdunk]     |[Samtools][samtools]       |[phantompeakqualtools][phantompeakqualtools]|
-|[InterOp][interop]               |[STAR][star]             |[SnpEff][snpeff]           |[QoRTs][qorts]              |
-|[Jellyfish][jellyfish]           |[Tophat][tophat]         |[Subread featureCounts][featurecounts]|[Qualimap][qualimap]|
-|[KAT][kat]                       |                         |[THetA2][theta2]           |[QUAST][quast]              |
-|[leeHom][leehom]                 |                         |                           |[RNA-SeQC][rna_seqc]        |
+|[Cutadapt][cutadapt]             |[HiC-Pro][hicpro]        |[Picard][picard]           |[methylQA][methylqa]        |
+|[leeHom][leehom]                 |[HISAT2][hisat2]         |[Prokka][prokka]           |[miRTrace][mirtrace]        |
+|[InterOp][interop]               |[Kallisto][kallisto]     |[RSEM][rsem]               |[Peddy][peddy]              |
+|[FastQC][fastqc]                 |[Long Ranger][longranger]|[Samblaster][samblaster]   |[phantompeakqualtools][phantompeakqualtools]|
+|[FastQ Screen][fastq-screen]     |[Salmon][salmon]         |[Samtools][samtools]       |[Preseq][preseq]            |
+|[Fastp][fastp]                   |[Slamdunk][slamdunk]     |[SnpEff][snpeff]           |[QoRTs][qorts]              |
+|[Flexbar][flexbar]               |[STAR][star]             |[Subread featureCounts][featurecounts]|[Qualimap][qualimap]|
+|[Jellyfish][jellyfish]           |[Tophat][tophat]         |[Stacks][stacks]           |[QUAST][quast]              |
+|[KAT][kat]                       |                         |[THetA2][theta2]           |[RNA-SeQC][rna_seqc]        |
 |[Skewer][skewer]                 |                         |                           |[RSeQC][rseqc]              |
 |[SortMeRNA][sortmerna]           |                         |                           |[Sargasso][sargasso]        |
 |[Trimmomatic][trimmomatic]       |                         |                           |[Supernova][supernova]      |
 |                                 |                         |                           |[VCFTools][vcftools]        |
 |                                 |                         |                           |[VerifyBAMID][verifybamid]  |
->>>>>>> 2063f73a
 
 
 MultiQC can also easily parse data from custom scripts, if correctly formatted / configured.
