# MultiQC search patterns.
# Default configurations for how modules can find their log files.
# Loaded by the config module so that these patterns can be overwritten in user config files.

adapterRemoval:
    fn: '*.settings'
afterqc:
    fn: '*.json'
    contents: 'allow_mismatch_in_poly'
bamtools/stats:
    contents: 'Stats for BAM file(s):'
    shared: true
bcftools/stats:
    contents: 'This file was produced by bcftools stats'
    shared: true
bcl2fastq:
    - fn: 'Stats.json'
      contents: 'DemuxResults'
    - num_lines: 300
biobloomtools:
    contents: 'filter_id	hits	misses	shared	rate_hit	rate_miss	rate_shared'
    num_lines: 2
bismark/align:
    fn: '*_[SP]E_report.txt'
bismark/dedup:
    fn: '*.deduplication_report.txt'
bismark/meth_extract:
    fn: '*_splitting_report.txt'
bismark/m_bias:
    fn: '*M-bias.txt'
bismark/bam2nuc:
    fn: '*.nucleotide_stats.txt'
bowtie1:
    contents: '# reads processed:'
    shared: true
bowtie2:
    contents: 'reads; of these:'
    shared: true
busco:
    fn: 'short_summary_*'
custom_content:
    fn_re: '.+_mqc\.(yaml|yml|json|txt|csv|tsv|log|out)'
clusterflow/logs:
    fn: '*_clusterFlow.txt'
    shared: true
clusterflow/runfiles:
    fn: '*.run'
conpair/concordance:
    contents: 'markers (coverage per marker threshold : '
    num_lines: 3
conpair/contamination:
    contents: 'Tumor sample contamination level: '
    num_lines: 3
cutadapt:
    contents: 'This is cutadapt'
    # contents: 'cutadapt version' # Use this instead if using very old versions of cutadapt (eg. v1.2)
    shared: true
fastq_screen:
    fn: '*_screen.txt'
fastqc/data:
    fn: 'fastqc_data.txt'
fastqc/zip:
    fn: '*_fastqc.zip'
fastqc/theoretical_gc:
    fn: '*fastqc_theoretical_gc*'
featurecounts:
    fn: '*.summary'
flexbar:
    contents: 'Flexbar - flexible barcode and adapter removal'
    shared: true
gatk/varianteval:
    contents: '#:GATKTable:TiTvVariantEvaluator'
    shared: true
gatk/base_recalibrator:
    contents: '#:GATKTable:Arguments:Recalibration'
    num_lines: 3
goleft_indexcov/roc:
    fn: '*-indexcov.roc'
goleft_indexcov/ped:
    fn: '*-indexcov.ped'
htseq:
    contents: '__too_low_aQual'
hicup:
    fn: 'HiCUP_summary_report*'
hisat2:
    contents: 'HISAT2 summary stats:'
    shared: true
homer/findpeaks:
    contents: '# HOMER Peaks'
    num_lines: 3
interop/summary:
    contents_re: '# Version: '
<<<<<<< HEAD
    contents_re: 'Level,Yield,Projected Yield,Aligned,Error Rate,Intensity C1,%>=Q30'
interop/index-summary:
    contents_re: '# Version: '
    contents_re:'Total Reads,PF Reads,% Read Identified (PF),CV,Min,Max'
=======
    contents_re: 'Level\s+,Yield\s+,Projected Yield\s+,Aligned\s+,Error Rate\s+,Intensity C1\s+,%>=Q30\s+'
>>>>>>> 07323f18
jellyfish:
    fn: '*_jf.hist'
kallisto:
    contents: '[quant] finding pseudoalignments for the reads'
    shared: true
leehom:
    contents: 'Adapter dimers/chimeras'
    shared: true
macs2:
    fn: '*_peaks.xls'
methylQA:
    fn: '*.report'
disambiguate:
    contents_re: '.*unique species A pairs.*'
peddy/summary_table:
    fn: '*.peddy.ped'
peddy/het_check:
    fn: '*.het_check.csv'
peddy/ped_check:
    fn: '*.ped_check.csv'
peddy/sex_check:
    fn: '*.sex_check.csv'
picard/alignment_metrics:
    contents: 'picard.analysis.AlignmentSummaryMetrics'
    shared: true
picard/basedistributionbycycle:
    contents: 'picard.analysis.BaseDistributionByCycleMetrics'
    shared: true
picard/gcbias:
    contents: 'picard.analysis.GcBias'
    shared: true
picard/hsmetrics:
    contents: 'picard.analysis.directed.HsMetrics'
    shared: true
picard/insertsize:
    contents: 'picard.analysis.InsertSizeMetrics'
    shared: true
picard/markdups:
    contents: 'picard.sam.DuplicationMetrics'
    shared: true
picard/oxogmetrics:
    contents: 'picard.analysis.CollectOxoGMetrics'
    shared: true
picard/pcr_metrics:
    contents: 'picard.analysis.directed.TargetedPcrMetrics'
    shared: true
picard/rnaseqmetrics:
    contents_re: '.*picard\.analysis\.Collect[Rr]na[Ss]eq[Mm]etrics.*'
    shared: true
picard/rrbs_metrics:
    contents: 'picard.analysis.RrbsSummaryMetrics'
    shared: true
picard/wgs_metrics:
    contents: 'picard.analysis.CollectWgsMetrics$WgsMetrics'
    shared: true
preseq:
    - contents: 'EXPECTED_DISTINCT'
      num_lines: 2
    - contents: 'distinct_reads'
      num_lines: 2
preseq/real_counts:
    fn: '*preseq_real_counts*'
prokka:
    contents: 'contigs:'
    num_lines: 2
qorts:
    contents: 'BENCHMARK_MinutesOnSamIteration'
    num_lines: 100
qualimap/bamqc/genome_results:
    fn: 'genome_results.txt'
qualimap/bamqc/coverage:
    fn: 'coverage_histogram.txt'
qualimap/bamqc/insert_size:
    fn: 'insert_size_histogram.txt'
qualimap/bamqc/genome_fraction:
    fn: 'genome_fraction_coverage.txt'
qualimap/bamqc/gc_dist:
    fn: 'mapped_reads_gc-content_distribution.txt'
qualimap/rnaseq/rnaseq_results:
    fn: 'rnaseq_qc_results.txt'
qualimap/rnaseq/coverage:
    fn: 'coverage_profile_along_genes_(total).txt'
quast:
    fn: 'report.tsv'
rna_seqc/metrics:
    fn: 'metrics.tsv'
rna_seqc/coverage:
    fn_re: 'meanCoverageNorm_(high|medium|low)\.txt'
rna_seqc/correlation:
    fn_re: 'corrMatrix(Pearson|Spearman)\.txt'
rsem:
    - fn: '*.cnt'
rseqc/bam_stat:
    contents: 'Proper-paired reads map to different chrom:'
    max_filesize: 500000
rseqc/gene_body_coverage:
    fn: '*.geneBodyCoverage.txt'
rseqc/inner_distance:
    fn: '*.inner_distance_freq.txt'
rseqc/junction_annotation:
    contents: 'Partial Novel Splicing Junctions:'
    max_filesize: 500000
rseqc/junction_saturation:
    fn: '*.junctionSaturation_plot.r'
rseqc/read_gc:
    fn: '*.GC.xls'
rseqc/read_distribution:
    contents: 'Group               Total_bases         Tag_count           Tags/Kb'
    max_filesize: 500000
rseqc/read_duplication_pos:
    fn: '*.pos.DupRate.xls'
rseqc/infer_experiment:
    - fn: '*infer_experiment.txt'
    - contents: 'Fraction of reads explained by'
      max_filesize: 500000
salmon/meta:
    fn: 'meta_info.json'
salmon/fld:
    fn: 'flenDist.txt'
samblaster:
    contents: 'samblaster: Version'
    shared: true
samtools/stats:
    contents: 'This file was produced by samtools stats'
    shared: true
samtools/flagstat:
    contents: 'in total (QC-passed reads + QC-failed reads)'
    shared: true
samtools/idxstats:
    fn: '*idxstat*'
samtools/rmdup:
    contents: '[bam_rmdup'
    shared: true
skewer:
    contents: 'maximum error ratio allowed (-r):'
    shared: true
slamdunk/summary:
    contents: '# slamdunk summary'
    num_lines: 1
slamdunk/PCA:
    contents: '# slamdunk PCA'
    num_lines: 1
slamdunk/rates:
    contents: '# slamdunk rates'
    num_lines: 1
slamdunk/utrrates:
    contents: '# slamdunk utrrates'
    num_lines: 1
slamdunk/tcperreadpos:
    contents: '# slamdunk tcperreadpos'
    num_lines: 1
slamdunk/tcperutrpos:
    contents: '# slamdunk tcperutr'
    num_lines: 1
snpeff:
    contents: 'SnpEff_version'
    max_filesize: 1000000
sortmerna:
    contents: 'Minimal SW score based on E-value'
    shared: true
star:
    fn: '*Log.final.out'
star/genecounts:
    fn: '*ReadsPerGene.out.tab'
theta2:
    fn: '*.BEST.results'
tophat:
    fn: '*align_summary.txt'
trimmomatic:
    contents: 'Trimmomatic'
    shared: true
vcftools/relatedness2:
    fn: '*.relatedness2'
vcftools/tstv_by_count:
    fn: '*.TsTv.count'
vcftools/tstv_by_qual:
    fn: '*.TsTv.qual'
vcftools/tstv_summary:
    fn: '*.TsTv.summary'<|MERGE_RESOLUTION|>--- conflicted
+++ resolved
@@ -90,14 +90,10 @@
     num_lines: 3
 interop/summary:
     contents_re: '# Version: '
-<<<<<<< HEAD
     contents_re: 'Level,Yield,Projected Yield,Aligned,Error Rate,Intensity C1,%>=Q30'
 interop/index-summary:
     contents_re: '# Version: '
-    contents_re:'Total Reads,PF Reads,% Read Identified (PF),CV,Min,Max'
-=======
-    contents_re: 'Level\s+,Yield\s+,Projected Yield\s+,Aligned\s+,Error Rate\s+,Intensity C1\s+,%>=Q30\s+'
->>>>>>> 07323f18
+    contents_re: 'Total Reads,PF Reads,% Read Identified (PF),CV,Min,Max'
 jellyfish:
     fn: '*_jf.hist'
 kallisto:
