--- conflicted
+++ resolved
@@ -22,11 +22,8 @@
 * Fixed bug in changing module search patterns, reported by @lweasel
 * Added timeout parameter to version check to prevent hang on systems with long defaults
 * Fixed `--exclude` so that it works with directories as well as files
-<<<<<<< HEAD
+* Got Trimmomatic module to handle line breaks in log files (see issue #212)
 * Bowtie2 module now parses overall alignment rate as intended.
-=======
-* Got Trimmomatic module to handle line breaks in log files (see issue #212)
->>>>>>> 41f18cc2
 
 #### [v0.6](https://github.com/ewels/MultiQC/releases/tag/v0.6) - 2016-04-29
 Module updates:
